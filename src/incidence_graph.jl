--- conflicted
+++ resolved
@@ -87,7 +87,6 @@
     include_inequality::Bool = false,
 )
     if include_inequality
-<<<<<<< HEAD
         # Note that this may generate some constraints that are incompatible
         # with downstream function calls (e.g. constraints involving vector
         # expressions).
@@ -96,10 +95,7 @@
         # Identifying all constraints (including inequalities, but probably
         # not including VectorFunction constraints) may be something we want
         # to standardize at some point. E.g. a get_scalar_constraints function.
-        constraints = jmp.all_constraints(
-=======
         constraints = JuMP.all_constraints(
->>>>>>> 96d57c71
             model,
             # TODO: Should this be an optional argument to this function?
             include_variable_in_set_constraints=false,
